--- conflicted
+++ resolved
@@ -8,11 +8,7 @@
   <groupId>io.cdap.plugin</groupId>
   <artifactId>kafka-plugins</artifactId>
   <packaging>pom</packaging>
-<<<<<<< HEAD
   <version>2.3.0-SNAPSHOT</version>
-=======
-  <version>2.2.0</version>
->>>>>>> 99d7c8ae
 
   <licenses>
     <license>
